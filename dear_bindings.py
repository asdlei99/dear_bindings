--- conflicted
+++ resolved
@@ -284,8 +284,6 @@
         'ImGui_ListBoxObsolete'  # New name
     )
 
-<<<<<<< HEAD
-=======
     # The DirectX backends declare some DirectX types that need to not have _t appended to their typedef names
     mod_mark_structs_as_using_unmodified_name_for_typedef.apply(dom_root,
                                                                 ["ID3D11Device",
@@ -337,7 +335,6 @@
                                      type_priorities={
                                      })
     
->>>>>>> b853e4f2
     if not no_generate_default_arg_functions:
         mod_generate_default_argument_functions.apply(dom_root,
                                                       # We ignore functions that don't get called often because in those
@@ -547,13 +544,12 @@
                                     (code_dom.DOMClassStructUnion, 'ImVector_ImGuiWindowPtr'),
                                     (code_dom.DOMClassStructUnion, 'ImVector_ImGuiWindowStackData'),
                                     (code_dom.DOMClassStructUnion, 'ImVector_unsigned_char'),
-
                                     # Fudge those typedefs to be at the top
                                     (code_dom.DOMTypedef, 'ImGuiTableColumnIdx', True),
                                     (code_dom.DOMTypedef, 'ImGuiTableDrawChannelIdx', True),
                                 ])
 
-    mod_remove_structs.apply(dom_root, ["ImVector_T"])        
+    mod_remove_structs.apply(dom_root, ["ImVector_T"])
 
     # Make all functions use CIMGUI_API/CIMGUI_IMPL_API
     mod_make_all_functions_use_imgui_api.apply(dom_root)
@@ -645,18 +641,13 @@
 
         gen_struct_converters.generate(dom_root, file, indent=0)
 
-<<<<<<< HEAD
         # Extract custom types from everything we parsed,
         # but generate only for the main header
         imgui_custom_types = utils.get_imgui_custom_types(dom_root)
         gen_function_stubs.generate(main_src_root, file, imgui_custom_types,
                                     indent=0,
-                                    custom_varargs_list_suffixes=custom_varargs_list_suffixes)
-=======
-        gen_function_stubs.generate(main_src_root, file, indent=0,
                                     custom_varargs_list_suffixes=custom_varargs_list_suffixes,
                                     is_backend=is_backend)
->>>>>>> b853e4f2
 
     # Generate metadata
     with open(dest_file_no_ext + ".json", "w") as file:
@@ -711,16 +702,12 @@
                              "(eg \"Imgui/Backends/\"). (default: same as --imgui-include-dir)")
     parser.add_argument('--config-include',
                         help="Path to additional .h file to read configuration defines from (i.e. the file you set "
-<<<<<<< HEAD
                              "IMGUI_USER_CONFIG to, if any).",
                         default=[],
                         action='append')
-=======
-                             "IMGUI_USER_CONFIG to, if any).")
     parser.add_argument('--imconfig-path',
                         help="Path to imconfig.h. If not specified, imconfig.h will be assumed to be in the same"
                              "directory as the source file.")
->>>>>>> b853e4f2
 
     if len(sys.argv) == 1:
         parser.print_help(sys.stderr)
