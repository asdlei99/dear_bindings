--- conflicted
+++ resolved
@@ -433,12 +433,6 @@
         'ImGui_IsRectVisibleImVec2': 'ImGui_IsRectVisible'
     })
 
-<<<<<<< HEAD
-    if generate_exploded_varargs_functions:
-        mod_add_exploded_variadic_functions.apply(dom_root, 7, not is_probably_imgui_internal) # 7 arguments feels reasonable? Yes.
-
-=======
->>>>>>> a5d85cea
     if generate_unformatted_functions:
         mod_add_unformatted_functions.apply(dom_root,
                                             functions_to_ignore=[
