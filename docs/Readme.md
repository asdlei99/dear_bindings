Dear Bindings
-------------

<<<<<<< HEAD
Dear Bindings is tool to generate a C API for [Dear ImGui](https://github.com/ocornut/imgui), and metadata so other languages can easily generate their own bindings on top.
=======
Dear Bindings is tool to generate a C API for [Dear ImGui](https://github.com/ocornut/imgui), and metadata so other languages can easily generate their own bindings on top (see our [Software using Dear Bindings](https://github.com/dearimgui/dear_bindings/wiki/Software-using-Dear-Bindings) list). 
>>>>>>> 04e531be

At present, it only converts `imgui.h` (i.e. the main Dear ImGui API), but in the future it should also support `imgui_internal.h` and potentially other ImGui-related files that may be useful for advanced users.

It should be compatible with Dear ImGui v1.84 onwards (some earlier versions also work but compatibility isn't guaranteed).

The intention with Dear Bindings is to try and **produce a C header file which is as close as reasonably possible to what a human would generate**, and thus special attention has been given to preserving formatting, comments and the like such that (maybe!) a user won't even necessarily realise that they are working with a wrapper.

# Latest Prebuilt Versions

You can find prebuilt versions (consisting of cimgui.h, cimgui.cpp, cimgui.json) for both `master` and `docking` branch in our [Continuous Integration (Actions)](https://github.com/dearimgui/dear_bindings/actions) page. For a given build, click "Artifacts" to find them.

# Requirements

* Python 3.8x+ (3.7x+ most likely works but 3.8 is the currently tested version)
* [ply](https://www.dabeaz.com/ply/) (Python Lex-Yacc, v3.11 tested)

# Recent changes

* v0.06 fixes a small issue with ImGui v1.90.0 WIP where `ListBox()` and `ComboBox()` have deprecated variants that cause name clashes. Those variants are now renamed to `ImGui_ListBoxObsolete()` and `ImGui_ComboBoxObsolete()` respectively.
* v0.05 introduced significantly enhanced type information in the JSON output, and experimental support for generating bindings for ImGui backends
  * Note that there are a number of small changes in the JSON format related to this that will require modification to code that consumes the JSON files - search [Changelog.txt](Changelog.txt) for `BREAKING CHANGE` for full details
* v0.04 introduced a number of bugfixes and other tweaks

You can see a full list of recent changes [here](Changelog.txt).

# Differences with cimgui

Dear Bindings was designed as a potential replacement to the [cimgui](https://github.com/cimgui/cimgui) project.

| dear_bindings | cimgui |
|----|----|
| Written in Python | Written in Lua |
| Preserve comments and alignment | -- |
| Use more polished rules to name functions, resolve overloads and offer simplified and \*Ex alternatives. | -- |
| Currently cannot generates bindings for imgui_internal.h. | Can generate bindings for imgui_internal.h (but output is in the same header, making it difficult to tell if you are using a public or internal function). |
| Currently not mature, more likely to have issues | Has been used for years. |

# Usage

```
python dear_bindings.py -o cimgui ../imgui/imgui.h
```

With a target `imgui.h`, Dear Bindings generates `cimgui.h` (defines the C
API), `cimgui.cpp` (implements the C binding to the underlying C++ code), and
`cimgui.json` (a metadata file, see below).

Using a C++ compiler, you can compile `cimgui.cpp` along with `imgui/*.cpp`
into a static library. This can be used to integrate with a C program, for
example, by including the generated C header `cimgui.h` and linking against
this library.

Other command line arguments:

```
usage: dear_bindings.py [-h] -o OUTPUT [-t TEMPLATEDIR]
                        [--nopassingstructsbyvalue] [--backend]
                        src

positional arguments:
  src                   Path to source header file to process (generally
                        imgui.h)

options:
  -h, --help            show this help message and exit
  -o OUTPUT, --output OUTPUT
                        Path to output files (generally cimgui). This should
                        have no extension, as <output>.h, <output>.cpp and
                        <output>.json will be written.
  -t TEMPLATEDIR, --templatedir TEMPLATEDIR
                        Path to the implementation template directory
                        (default: ./src/templates)
  --nopassingstructsbyvalue
                        Convert any by-value struct arguments to pointers (for
                        other language bindings)
  --generateunformattedfunctions
                        Generate unformatted variants of format string
                        supporting functions
  --backend             Indicates that the header being processed is a backend
                        header (experimental)
  --imgui-include-dir IMGUI_INCLUDE_DIR
                        Path to ImGui headers to use in emitted include files.
                        Should include a trailing slash (eg "Imgui/").
                        (default: blank)
  --config-include CONFIG_INCLUDE
                        Path to additional .h file to read configuration
                        defines from (i.e. the file you set IMGUI_USER_CONFIG
                        to, if any).

Result code 0 is returned on success, 1 on conversion failure and 2 on
parameter errors
```

# Generated metadata

You can find details of the `cimgui.json` file format [here](MetadataFormat.md).

# Generated code differences

The generated header should hopefully be relatively self-explanatory, but here are some of the key differences between it and the original ImGui C++ API:

| C++ | C | Notes |
|-----|---|-------|
| `ImGui::Text()` | `ImGui_Text()` | The ImGui namespace is removed and everything inside it prefixed with `ImGui_`. |
| `void ImGuiStyle::ScaleAllSizes(float scale_factor)` | `void ImGuiStyle_ScaleAllSizes(ImGuiStyle* self, float scale_factor)` | Structures are also flattened, with member functions renamed to prefix the structure name and (if not static) take a pointer to the structure as the first argument. |
| `void ColorConvertRGBtoHSV(float r, float g, float b, float& out_h, float& out_s, float& out_v)` | `void ImGui_ColorConvertRGBtoHSV(float r, float g, float b, float* out_h, float* out_s, float* out_v)` | Non-const references are converted to pointers. |
| `ImDrawList::PathLineTo(const ImVec2& pos)` | `ImDrawList_PathLineTo(ImDrawList* self, ImVec2 pos)` | Const references are simply passed by-value. |

### Default parameters

Since default parameters aren't available in C, multiple versions of functions are generated as a way of emulating them. Specifically, the "vanilla" version of a function will have all of the default arguments elided and set to their default, which a new version with `Ex` appended to the name will be generated that allows all arguments to be set. For example, this function:

```c
bool IsMouseDragging(ImGuiMouseButton button, float lock_threshold = -1.0f);
```

...becomes:

```c
bool ImGui_IsMouseDraggingEx(ImGuiMouseButton button, float lock_threshold /* = -1.0f */);
bool ImGui_IsMouseDragging(ImGuiMouseButton button); // Implied lock_threshold = -1.0f
```

As can be seen, `ImGui_IsMouseDragging()` takes just the (non-defaulted) `button` argument and internally defaults `lock_threshold` to `-1.0f`, whilst the `ImGui_IsMouseDraggingEx()` version allows both parameters to be set.

### Overloaded functions

In cases of overloaded functions in the original API, since C does not support this the function names are changed to disambiguate them. The code attempts to generate a reasonably sensible disambiguation by using a minimal set of the argument types necessary to uniquely identify each version of the function. This behaviour combines with the expansion for default parameters, so for example:

```c
bool ListBoxHeader(const char* label, int items_count, int height_in_items = -1);
bool ListBoxHeader(const char* label, const ImVec2& size = ImVec2(0, 0));
```

Becomes these four functions in the C header:

```c
bool ImGui_ListBoxHeaderExInt(const char* label, int items_count, int height_in_items /* = -1 */);
bool ImGui_ListBoxHeaderInt(const char* label, int items_count); // Implied height_in_items = -1
bool ImGui_ListBoxHeaderEx(const char* label, ImVec2 size /* = ImVec2(0, 0) */);
bool ImGui_ListBoxHeader(const char* label);
```

The generated code and metadata preserves `#define` settings for various options (such as `IMGUI_USE_BGRA_PACKED_COLOR`), so those can be utilised as normal. If the original ImGui code and user code is being compiled separately then care must be taken that the `#define` settings are the same. For programmatic binding generation, the exported metadata contains information on which elements are affected by `#ifdef` checks so appropriate action to match behaviour in the target language can be taken.

### Constructors/destructors

Constructors/destructors for heap objects are removed from the API, as ensuring the correct allocation/deallocation behaviour across library boundaries can be awkward and so it seemed safer to avoid them. ImGui support zero-clear construction, so data structures can almost always safely be constructed with a simple `memset()`.

The one exception to this is `ImVector`. There is one specific case where the ImGui API - `ImFontGlyphRangesBuilder::BuildRanges()` -  requires the user to construct a vector that the library will then write into (potentially performing allocations library-side). To facilitate this, two helper functions called `ImVector_Construct()` and `ImVector_Destruct()` are provided which can be used to construct and subsequently destroy an ImVector (of any type).

Utilising these, the safe pattern for using `ImFontGlyphRangesBuilder::BuildRanges()` looks like this:

```c
ImFontGlyphRangesBuilder builder;
memset(&builder, 0, sizeof(builder));

ImFontGlyphRangesBuilder_Clear(&builder);
ImFontGlyphRangesBuilder_AddChar(&builder, L'!');
ImFontGlyphRangesBuilder_AddChar(&builder, L'?');

ImVector_ImWchar ranges;
ImVector_Construct(&ranges); // Construct new vector using ImGui's heap functions

ImFontGlyphRangesBuilder_BuildRanges(&builder, &ranges);

for (int i = 0; i < ranges.Size; i++)
{
  // Do something with ranges.Data[i]
}

ImVector_Destruct(&ranges); // Free the vector using ImGui's heap functions
```

### Templates

Templates are expanded into their concrete instantiations, so for example `ImVector<char>` gets expanded to `ImVector_char`. Functions are removed from templates because at present in the cases where they presently exist they are generally hard to use correctly from C (see the above notes about constructors) and thus it seemed simpler/safer to have users interact directly with the structure contents if they need to.

> See the note above about `ImVector_Construct` for an exception to this rule.

### Removed functionality

These minor features are removed, mostly because they either rely on C++ language features to function correctly or are helpers that don't make sense as part of the bindings.

```
ImGuiOnceUponAFrame, ImNewDummy, ImNewWrapper, ImGui::Value
```

### Converting backends (experimental)

An experimental feature has been added to generate binding for the various backends.
To convert a backend header, use `--backend` on the command line - for example:

```commandline
python dear_bindings.py --backend -o cimgui_impl_opengl3 imgui\backends\imgui_impl_opengl3.h
```

This has had _very_ minimal testing as yet (basically, all backends except OSX/Metal convert cleanly, and the SDL and OpenGL3 backends seem to compile), but the results look reasonable. Feedback on how well this works would be most appreciated.

I've left out the Metal/OSX backends for now as the Objective-C code in them looks like it would probably make life painful, and I'm not sure there's even a use-case for them here (please let me know if you have one).

Software using Dear Bindings
----------------------------

See our [Software using Dear Bindings](https://github.com/dearimgui/dear_bindings/wiki/Software-using-Dear-Bindings) wiki page.

License
-------

Dear Bindings is copyright (c) 2021-2023 Ben Carter, and licensed under the MIT license. See [LICENSE.txt](../LICENSE.txt) for full details.

Contact
-------

You can get in touch with me via e-mail at "contact _at-sign_ shironekolabs _dot_ com".<|MERGE_RESOLUTION|>--- conflicted
+++ resolved
@@ -1,11 +1,7 @@
 Dear Bindings
 -------------
 
-<<<<<<< HEAD
-Dear Bindings is tool to generate a C API for [Dear ImGui](https://github.com/ocornut/imgui), and metadata so other languages can easily generate their own bindings on top.
-=======
 Dear Bindings is tool to generate a C API for [Dear ImGui](https://github.com/ocornut/imgui), and metadata so other languages can easily generate their own bindings on top (see our [Software using Dear Bindings](https://github.com/dearimgui/dear_bindings/wiki/Software-using-Dear-Bindings) list). 
->>>>>>> 04e531be
 
 At present, it only converts `imgui.h` (i.e. the main Dear ImGui API), but in the future it should also support `imgui_internal.h` and potentially other ImGui-related files that may be useful for advanced users.
 
