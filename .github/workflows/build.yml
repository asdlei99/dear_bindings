--- conflicted
+++ resolved
@@ -42,27 +42,18 @@
       run: |
         sudo pip3 install ply
 
-<<<<<<< HEAD
     - name: Generate cimgui
       run: >- 
         ${{ 
-          format('python3 dear_bindings.py --output cimgui {0} --generateexplodedvarargsfunctions --generateunformattedfunctions imgui/imgui.h', 
+          format('python3 dear_bindings.py --output cimgui {0} --generateunformattedfunctions imgui/imgui.h', 
             matrix.flag_nogeneratedefaultargfunctions == 'nogeneratedefaultargfunctions' && '--nogeneratedefaultargfunctions' || '') 
         }}
     - name: Generate cimgui_internal
       run: >- 
         ${{ 
-          format('python3 dear_bindings.py --output cimgui_internal {0} --generateexplodedvarargsfunctions --generateunformattedfunctions --config-include imgui/imgui.h imgui/imgui_internal.h', 
+          format('python3 dear_bindings.py --output cimgui_internal {0} --generateunformattedfunctions --config-include imgui/imgui.h imgui/imgui_internal.h', 
             matrix.flag_nogeneratedefaultargfunctions == 'nogeneratedefaultargfunctions' && '--nogeneratedefaultargfunctions' || '') 
         }}
-=======
-    - name: Generate
-      run: |
-         python3 dear_bindings.py --output cimgui          imgui/imgui.h --generateunformattedfunctions
-         # imgui_internal.h disabled for now as it generates errors
-         # python3 dear_bindings.py --output cimgui_internal imgui/imgui_internal.h
-
->>>>>>> a5d85cea
     - name: Build
       run: |
         ${{ matrix.compiler }}                  \
