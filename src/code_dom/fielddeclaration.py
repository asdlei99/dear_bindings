from .common import *
from src import code_dom


# A field declaration
class DOMFieldDeclaration(code_dom.element.DOMElement):
    def __init__(self):
        super().__init__()
        self.field_type = None
        self.names = []
        self.is_static = False
        self.is_extern = False
        self.is_anonymous = False  # True if the field is anonymous (an implicit field for a nested type declaration)
        self.is_array = []  # One per name, because C
        self.width_specifiers = []  # One per name
        self.array_bounds_tokens = []  # One list of tokens per name
        self.is_imgui_api = False  # Does this use IMGUI_API?
        self.accessibility = None  # The field accessibility
        self.name_alignment = 0  # Column to align name to (for aesthetic purposes)
        self.default_value_tokens = None  # Tokens for the default value (if any)

    # Parse tokens from the token stream given
    @staticmethod
    def parse(context, stream):
        checkpoint = stream.get_checkpoint()
        dom_element = DOMFieldDeclaration()

        # Parse prefixes
        while True:
            prefix_token = stream.peek_token_of_type(["THING"])
            if prefix_token is None:
                break

            if prefix_token.value == 'IMGUI_API':
                stream.get_token()  # Eat token
                dom_element.is_imgui_api = True
            elif prefix_token.value == 'static':
                stream.get_token()  # Eat token
                dom_element.is_static = True
            elif prefix_token.value == 'extern':
                stream.get_token()  # Eat token
                dom_element.is_extern = True
            else:
                break

        # Parse field type
        dom_element.field_type = code_dom.type.DOMType.parse(context, stream)
        if dom_element.field_type is None:
            stream.rewind(checkpoint)
            return None
        dom_element.field_type.parent = dom_element

        if isinstance(dom_element.field_type, code_dom.functionpointertype.DOMFunctionPointerType):
            # Function pointers contain their own name
            dom_element.names.append(dom_element.field_type.name)
            dom_element.is_array.append(False)
            dom_element.array_bounds_tokens.append(None)
            dom_element.width_specifiers.append(None)

            stream.get_token_of_type(["SEMICOLON"])

            return dom_element
        else:
            while True:
                name_token = stream.get_token_of_type(["THING"])
                if name_token is None:
                    stream.rewind(checkpoint)
                    return None

                dom_element.tokens.append(name_token)
                dom_element.names.append(name_token.value)

                # Check for an array specifier

                if stream.get_token_of_type(["LSQUARE"]) is not None:
                    dom_element.is_array.append(True)
                    token_list = []
                    while True:
                        tok = stream.get_token()
                        if tok is None:
                            stream.rewind(checkpoint)
                            return None
                        if tok.type == 'RSQUARE':
                            break

                        token_list.append(tok)
                    dom_element.array_bounds_tokens.append(token_list)
                else:
                    dom_element.is_array.append(False)
                    dom_element.array_bounds_tokens.append(None)

                # Check for a width specifier

                if stream.get_token_of_type(['COLON']):
                    width_specifier_token = stream.get_token_of_type(['DECIMAL_LITERAL'])
                    if width_specifier_token is None:
                        stream.rewind(checkpoint)
                        return None
                    dom_element.width_specifiers.append(int(width_specifier_token.value))
                else:
                    dom_element.width_specifiers.append(None)

<<<<<<< HEAD
                # Check for initializer
                                
                if stream.get_token_of_type(['EQUAL']):
                    while True:
                        # Skip initializer
                        next_token = stream.peek_token()
                        if next_token.type != 'SEMICOLON':
                            stream.get_token()
                            break    
=======
                # Check for a default value

                if stream.get_token_of_type("EQUAL"):
                    dom_element.default_value_tokens = []

                    bracket_count = 1

                    while True:
                        token = stream.get_token()
                        if token.type == "LPAREN":
                            bracket_count += 1
                        elif token.type == "RPAREN":
                            bracket_count -= 1
                            if bracket_count == 0:
                                stream.rewind_one_token()
                                break
                        elif token.type == "SEMICOLON":
                            if bracket_count == 1:  # Semicolon at the top level terminates the expression
                                stream.rewind_one_token()
                                break

                        dom_element.default_value_tokens.append(token)
>>>>>>> b853e4f2

                separator_token = stream.get_token_of_type(["SEMICOLON", "COMMA"])
                if separator_token is None:
                    stream.rewind(checkpoint)
                    return None

                if separator_token.type == 'SEMICOLON':
                    # Field declaration finished
                    return dom_element

    def get_child_lists(self):
        lists = code_dom.element.DOMElement.get_child_lists(self)
        if self.field_type is not None:
            lists.append([self.field_type])
        return lists

    def get_writable_child_lists(self):
        return code_dom.element.DOMElement.get_writable_child_lists(self)

    def get_fully_qualified_name(self, leaf_name="", include_leading_colons=False):
        if self.parent is not None:
            return self.parent.get_fully_qualified_name(self.names[0] if len(self.names) > 0 else leaf_name,
                                                        include_leading_colons)
        else:
            return self.names[0] if len(self.names) > 0 else leaf_name

    # Get the initial (pre-name) part of the declaration. This is a separate function because
    # mod_align_structure_field_names needs it
    def get_prefix_and_type(self, context):
        declaration = self.field_type.to_c_string(context)

        if self.is_imgui_api:
            if context.for_c:
                declaration = "CIMGUI_API " + declaration  # Use CIMGUI_API instead of IMGUI_API as our define here
            else:
                declaration = "IMGUI_API " + declaration

        if self.is_static:
            declaration = "static " + declaration

        # Emit extern if required, but not "extern CIMGUI_API" in C as that expands to "extern extern "C""
        if self.is_extern and (not self.is_imgui_api or not context.for_c):
            declaration = "extern " + declaration

        return declaration

    # Write this element out as C code
    def write_to_c(self, file, indent=0, context=WriteContext()):
        self.write_preceding_comments(file, indent, context)
        declaration = self.get_prefix_and_type(context)

        # Function pointers have the name/etc included
        if not isinstance(self.field_type, code_dom.functionpointertype.DOMFunctionPointerType):
            # Pad declaration to align name if required
            if len(declaration) < self.name_alignment:
                declaration += " " * (self.name_alignment - len(declaration))

            first_name = True
            for i in range(0, len(self.names)):
                if first_name:
                    declaration += " "
                else:
                    declaration += ", "
                declaration += self.names[i]
                if self.is_array[i]:
                    declaration += "["
                    if self.array_bounds_tokens[i] is not None:
                        declaration += collapse_tokens_to_string(self.array_bounds_tokens[i])
                    declaration += "]"
                if self.width_specifiers[i] is not None:
                    declaration += " : " + str(self.width_specifiers[i])
                if self.default_value_tokens is not None:
                    declaration += " /* = " + \
                    collapse_tokens_to_string(self.default_value_tokens) + " */"
                first_name = False

        write_c_line(file, indent, self.add_attached_comment_to_line(declaration + ";"))

    def __str__(self):
        result = "Field: Type=" + str(self.field_type) + " Names="
        for i in range(0, len(self.names)):
            result += " " + self.names[i]
            if self.is_array[i]:
                result += "["
                if self.array_bounds_tokens[i] is not None:
                    result += collapse_tokens_to_string(self.array_bounds_tokens[i])
                result += "]"
            if self.width_specifiers[i] is not None:
                result += " : " + str(self.width_specifiers[i])
            if self.default_value_tokens is not None:
                result += " = " + collapse_tokens_to_string(self.default_value_tokens)
        return result<|MERGE_RESOLUTION|>--- conflicted
+++ resolved
@@ -100,7 +100,6 @@
                 else:
                     dom_element.width_specifiers.append(None)
 
-<<<<<<< HEAD
                 # Check for initializer
                                 
                 if stream.get_token_of_type(['EQUAL']):
@@ -110,30 +109,6 @@
                         if next_token.type != 'SEMICOLON':
                             stream.get_token()
                             break    
-=======
-                # Check for a default value
-
-                if stream.get_token_of_type("EQUAL"):
-                    dom_element.default_value_tokens = []
-
-                    bracket_count = 1
-
-                    while True:
-                        token = stream.get_token()
-                        if token.type == "LPAREN":
-                            bracket_count += 1
-                        elif token.type == "RPAREN":
-                            bracket_count -= 1
-                            if bracket_count == 0:
-                                stream.rewind_one_token()
-                                break
-                        elif token.type == "SEMICOLON":
-                            if bracket_count == 1:  # Semicolon at the top level terminates the expression
-                                stream.rewind_one_token()
-                                break
-
-                        dom_element.default_value_tokens.append(token)
->>>>>>> b853e4f2
 
                 separator_token = stream.get_token_of_type(["SEMICOLON", "COMMA"])
                 if separator_token is None:
